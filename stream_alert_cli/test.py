--- conflicted
+++ resolved
@@ -749,13 +749,8 @@
                     lambda_function = parts[-2]
                 else:
                     lambda_function = parts[-1]
-<<<<<<< HEAD
                 helpers.create_lambda_function(lambda_function,
                                                self.region)
-=======
-                helpers.create_lambda_function(lambda_function, 'us-east-1')
-
->>>>>>> 3db303be
             elif service == 'pagerduty':
                 output_name = '{}/{}'.format(service, descriptor)
                 creds = {'service_key': '247b97499078a015cc6c586bc0a92de6'}
